--- conflicted
+++ resolved
@@ -9,11 +9,6 @@
 from msamp.common.dtype import Dtypes
 from msamp.common.tensor import ScalingTensor, ScalingMeta, TensorDist
 from msamp.nn import ScalingParameter, ScalingModule, model_state
-<<<<<<< HEAD
-from msamp.operators.gemm import Gemm
-from msamp.common.utils import DistUtil, TransformerEngineWrapper
-=======
->>>>>>> a6db49be
 
 
 class FP8Linear(ScalingModule):
@@ -69,106 +64,6 @@
         )
 
 
-<<<<<<< HEAD
-class _FP8GemmFunction(torch.autograd.Function):
-    """A function provides fp8 gemm forward and backward computations."""
-    @staticmethod
-    def forward(ctx, input, weight, metas, dtype_holder):
-        """Forward function.
-
-        Args:
-            ctx: Context to store arbitrary data which can be retrieved during the backward pass.
-            input (torch.Tensor): Input tensor.
-            weight (ScalingParameter): Weight tensor.
-            metas (dict): Scaling meta of input, weight and output.
-            dtype_holder (torch.Tensor): A tensor to hold the output dtype. The required_grad of this tensor
-                should be if input.required_grad is False.
-        """
-        ctx.metas = metas
-        model_state.check_metas_in_flat(metas)
-        input_meta = metas['input']
-        input_fp8 = input.cast(Dtypes.kfloat8_e4m3, meta=input_meta)
-        weight_fp8 = weight.cast(Dtypes.kfloat8_e4m3)
-
-        ctx.input_fp8 = input_fp8
-        ctx.input_fp8.requires_grad = input.requires_grad
-        ctx.weight_fp8 = weight_fp8
-        ctx.weight = weight
-
-        output_dtype = dtype_holder.dtype
-        output_qtype = Dtypes.dtype_to_qtype[output_dtype]
-
-        ctx.output_dtype = output_dtype
-        ctx.output_qtype = output_qtype
-
-        out = Gemm.fp8_gemm(weight_fp8, input_fp8, output_qtype, use_split_accumulator=False)
-        return out
-
-    @staticmethod
-    def backward(ctx, output_grad):
-        """Backward function.
-
-        Args:
-            ctx: Context to get the data stored in forward pass.
-            output_grad (torch.Tensor): Output gradient tensor.
-
-        Returns:
-            tuple (torch.Tensor, torch.Tensor, torch.Tensor, torch.Tensor): The gradients of the arguments
-                in forward function. None if no gradient.
-        """
-        # pytorch has a bug that output_grad.strides is 0. Use .contiguous() to fix it.
-        output_grad = output_grad.contiguous()
-
-        # We assign gradients to x.grad directly.
-        metas = ctx.metas
-        ograd_meta = metas['ograd']
-        wgrad_meta = metas['wgrad']
-        ograd_fp8, ograd_fp8_t = TransformerEngineWrapper.fp8_fused_cast_transpose(
-            output_grad, Dtypes.kfloat8_e5m2, ograd_meta
-        )
-
-        if ctx.input_fp8.requires_grad:
-            weight_fp8_t = TransformerEngineWrapper.fp8_transpose(ctx.weight_fp8)
-            input_grad = Gemm.fp8_gemm(weight_fp8_t, ograd_fp8, ctx.output_qtype, use_split_accumulator=True)
-        else:
-            input_grad = None
-
-        if ctx.weight.requires_grad:
-            input_fp8_t = TransformerEngineWrapper.fp8_transpose(ctx.input_fp8)
-            wgrad_qtype = ctx.output_qtype
-            # compute weight gradient
-            if ctx.weight.grad is None:
-                wgrad = Gemm.fp8_gemm(
-                    input_fp8_t,
-                    ograd_fp8_t,
-                    wgrad_qtype,
-                    use_split_accumulator=True,
-                )
-            else:
-                # gradient accumulation, old_wgrad is FP32 or FP16 without tensor scaling.
-                old_wgrad = ctx.weight.grad.to(ctx.output_dtype)
-                wgrad = Gemm.fp8_gemm(
-                    input_fp8_t,
-                    ograd_fp8_t,
-                    wgrad_qtype,
-                    accumulate=True,
-                    out=old_wgrad,
-                    use_split_accumulator=True,
-                )
-                del old_wgrad
-
-            # wgrad above this line is torch.Tensor w/o tensor scaling
-            wgrad = wgrad.cast(Dtypes.kfloat8_e4m3, meta=wgrad_meta, sync=True)
-            if DistUtil.get_world_size() > 1:
-                model_state.ready_to_all_reduce_grads = True
-
-            ctx.weight.backward_grad_update(wgrad)
-
-        return input_grad, None, None, None
-
-
-=======
->>>>>>> a6db49be
 class LinearReplacer:
     """A class to replace torch.nn.Linear with FP8Linear."""
     @staticmethod
